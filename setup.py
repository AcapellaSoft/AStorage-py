#!/usr/bin/env python

from distutils.core import setup

<<<<<<< HEAD
setup(name='astorage',
      version='0.2.1',
      description='Python client for AStorage database',
=======
setup(name='acapelladb',
      version='0.1.0',
      description='Python client for AcapellaDB database',
>>>>>>> b4c6d74a
      url='https://srv.nppsatek.ru:42917/hiload/AStorageClient-py',
      package_dir={'': 'src'},
      packages=['acapella.kv'],
)<|MERGE_RESOLUTION|>--- conflicted
+++ resolved
@@ -2,15 +2,9 @@
 
 from distutils.core import setup
 
-<<<<<<< HEAD
-setup(name='astorage',
-      version='0.2.1',
-      description='Python client for AStorage database',
-=======
 setup(name='acapelladb',
-      version='0.1.0',
+      version='0.3.2',
       description='Python client for AcapellaDB database',
->>>>>>> b4c6d74a
       url='https://srv.nppsatek.ru:42917/hiload/AStorageClient-py',
       package_dir={'': 'src'},
       packages=['acapella.kv'],
